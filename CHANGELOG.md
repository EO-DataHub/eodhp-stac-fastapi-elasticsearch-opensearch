# Changelog

All notable changes to this project will be documented in this file.

The format is based on [Keep a Changelog](http://keepachangelog.com/en/1.0.0/)
and this project adheres to [Semantic Versioning](http://semver.org/spec/v2.0.0.html).

## [Unreleased]

<<<<<<< HEAD
- Added option to include Basic Auth [#232](https://github.com/stac-utils/stac-fastapi-elasticsearch-opensearch/pull/232)
=======
### Fixed

- Fixed `POST /collections/test-collection/items` returning an item with an empty links array [#236](https://github.com/stac-utils/stac-fastapi-elasticsearch-opensearch/pull/236)
>>>>>>> b089e6d1

## [v2.3.0]

### Changed 

- Upgraded stac-fastapi libraries to v2.5.3 from v2.4.9 [#172](https://github.com/stac-utils/stac-fastapi-elasticsearch/pull/172)

## [v2.2.0]

### Added

- use index templates for Collection and Item indices [#208](https://github.com/stac-utils/stac-fastapi-elasticsearch-opensearch/discussions/208)
- Added API `title`, `version`, and `description` parameters from environment variables `STAC_FASTAPI_TITLE`, `STAC_FASTAPI_VERSION` and `STAC_FASTAPI_DESCRIPTION`, respectively. [#207](https://github.com/stac-utils/stac-fastapi-elasticsearch-opensearch/pull/207)
- Added a `STAC_FASTAPI_ROOT_PATH` environment variable to define the root path. Useful when working with an API gateway or load balancer. [#221](https://github.com/stac-utils/stac-fastapi-elasticsearch-opensearch/pull/221)
- Added mkdocs, pdocs, to generate docs and push to gh pages via workflow. Updated documentation. [#223](https://github.com/stac-utils/stac-fastapi-elasticsearch-opensearch/pull/223)


### Changed

- Updated the pip_docker example to use stac-fastapi.elasticsearch 2.1.0 and the elasticsearch 8.11.0 docker image. [#216](https://github.com/stac-utils/stac-fastapi-elasticsearch-opensearch/pull/216)
- Updated the Data Loader CLI tool to accept a base_url, a data directory, a custom collection id, and an option to use bulk insert. [#218](https://github.com/stac-utils/stac-fastapi-elasticsearch-opensearch/pull/218)
- Changed the default `ca_certs` value to use `certifi.where()` to find the installed certificate authority. [#222](https://github.com/stac-utils/stac-fastapi-elasticsearch-opensearch/pull/222)

### Fixed

- URL encode next href: [#215](https://github.com/stac-utils/stac-fastapi-elasticsearch-opensearch/issues/215)
- Do not overwrite links in Item and Collection objects before persisting in database [#210](https://github.com/stac-utils/stac-fastapi-elasticsearch-opensearch/issues/210)

## [v2.1.0]

### Added

- Added explicit mapping for ID in `ES_COLLECTIONS_MAPPINGS` [#198](https://github.com/stac-utils/stac-fastapi-elasticsearch-opensearch/pull/198)

### Changed

- Removed database logic from core.py all_collections [#196](https://github.com/stac-utils/stac-fastapi-elasticsearch-opensearch/pull/196)
- Changed OpenSearch config ssl_version to SSLv23 [#200](https://github.com/stac-utils/stac-fastapi-elasticsearch-opensearch/pull/200)

### Fixed

## [v2.0.0]

### Added

- Added core library package for common logic [#186](https://github.com/stac-utils/stac-fastapi-elasticsearch-opensearch/pull/186)

### Changed

- Moved Elasticsearch and Opensearch backends into separate packages [#186](https://github.com/stac-utils/stac-fastapi-elasticsearch-opensearch/pull/186)

### Fixed

- Allow additional top-level properties on collections [#191](https://github.com/stac-utils/stac-fastapi-elasticsearch-opensearch/pull/191)

## [v1.1.0]

### Added

- Advanced comparison (LIKE, IN, BETWEEN) operators to the Filter extension [#178](https://github.com/stac-utils/stac-fastapi-elasticsearch/pull/178)
- Collection update endpoint no longer delete all sub items [#177](https://github.com/stac-utils/stac-fastapi-elasticsearch/pull/177)
- OpenSearch 2.11.1 support [#188](https://github.com/stac-utils/stac-fastapi-elasticsearch/pull/188)

### Changed

- Elasticsearch drivers from 7.17.9 to 8.11.0 [#169](https://github.com/stac-utils/stac-fastapi-elasticsearch/pull/169)
- Collection update endpoint no longer delete all sub items [#177](https://github.com/stac-utils/stac-fastapi-elasticsearch/pull/177)

### Fixed

- Exclude unset fields in search response [#166](https://github.com/stac-utils/stac-fastapi-elasticsearch/issues/166)
- Upgrade stac-fastapi to v2.4.9 [#172](https://github.com/stac-utils/stac-fastapi-elasticsearch/pull/172)
- Set correct default filter-lang for GET /search requests [#179](https://github.com/stac-utils/stac-fastapi-elasticsearch/issues/179)

## [v1.0.0]

### Added

- Collection-level Assets to the CollectionSerializer [#148](https://github.com/stac-utils/stac-fastapi-elasticsearch/issues/148)
- Pagination for /collections - GET all collections - route [#164](https://github.com/stac-utils/stac-fastapi-elasticsearch/pull/164)
- Examples folder with example docker setup for running sfes from pip [#147](https://github.com/stac-utils/stac-fastapi-elasticsearch/pull/147)
- GET /search filter extension queries [#163](https://github.com/stac-utils/stac-fastapi-elasticsearch/pull/163)
- Added support for GET /search intersection queries [#158](https://github.com/stac-utils/stac-fastapi-elasticsearch/issues/158)

### Changed

- Update elasticsearch version from 8.1.3 to 8.10.4 in cicd, gh actions [#164](https://github.com/stac-utils/stac-fastapi-elasticsearch/pull/164)
- Updated core stac-fastapi libraries to 2.4.8 from 2.4.3 [#151](https://github.com/stac-utils/stac-fastapi-elasticsearch/pull/151)
- Use aliases on Elasticsearch indices, add number suffix in index name. [#152](https://github.com/stac-utils/stac-fastapi-elasticsearch/pull/152)

### Fixed

- Corrected the closing of client connections in ES index management functions [#132](https://github.com/stac-utils/stac-fastapi-elasticsearch/issues/132)
- Corrected the automatic converstion of float values to int when building Filter Clauses [#135](https://github.com/stac-utils/stac-fastapi-elasticsearch/issues/135)
- Do not index `proj:geometry` field as geo_shape [#154](https://github.com/stac-utils/stac-fastapi-elasticsearch/issues/154)
- Remove unsupported characters from Elasticsearch index names [#153](https://github.com/stac-utils/stac-fastapi-elasticsearch/issues/153)
- Fixed GET /search sortby requests [#25](https://github.com/stac-utils/stac-fastapi-elasticsearch/issues/25)


## [v0.3.0]

### Added

- Added bbox and datetime parameters and functionality to item_collection [#127](https://github.com/stac-utils/stac-fastapi-elasticsearch/pull/127)
- Added collection_id parameter to create_item function [#127](https://github.com/stac-utils/stac-fastapi-elasticsearch/pull/127)
- Added item_id and collection_id to update_item [#127](https://github.com/stac-utils/stac-fastapi-elasticsearch/pull/127)
- The default Collection objects index can be overridden by the `STAC_COLLECTIONS_INDEX` environment variable [#128](https://github.com/stac-utils/stac-fastapi-elasticsearch/pull/128)
- The default Item objects index prefix can be overridden by the `STAC_ITEMS_INDEX_PREFIX` environment variable [#128](https://github.com/stac-utils/stac-fastapi-elasticsearch/pull/128)
- Fields Extension [#129](https://github.com/stac-utils/stac-fastapi-elasticsearch/pull/129)
- Support for Python 3.11 [#131](https://github.com/stac-utils/stac-fastapi-elasticsearch/pull/131)

### Changed

- Updated core stac-fastapi libraries to 2.4.3 from 2.3.0 [#127](https://github.com/stac-utils/stac-fastapi-elasticsearch/pull/127)


## [v0.2.0]

### Added

- Filter Extension as GET with CQL2-Text and POST with CQL2-JSON,
  supporting the Basic CQL2 and Basic Spatial Operators conformance classes.
- Added Elasticsearch local config to support snapshot/restore to local filesystem

### Fixed

- Fixed search intersects query.
- Corrected the Sort and Query conformance class URIs.

### Changed

- Default to Python 3.10
- Default to Elasticsearch 8.x
- Collection objects are now stored in `collections` index rather than `stac_collections` index
- Item objects are no longer stored in `stac_items`, but in indices per collection named `items_{collection_id}`
- When using bulk ingest, items will continue to be ingested if any of them fail. Previously, the call would fail
  immediately if any items failed.


## [v0.1.0]

### Changed

- Elasticsearch index mappings updated to be more thorough.
- Endpoints that return items (e.g., /search) now sort the results by 'properties.datetime,id,collection'.
  Previously, there was no sort order defined.
- Db_to_stac serializer moved to core.py for consistency as it existed in both core and database_logic previously.
- Use genexp in execute_search and get_all_collections to return results.
- Added db_to_stac serializer to item_collection method in core.py.


[Unreleased]: <https://github.com/stac-utils/stac-fastapi-elasticsearch/tree/v2.3.0...main>
[v2.3.0]: <https://github.com/stac-utils/stac-fastapi-elasticsearch/tree/v2.2.0...v2.3.0>
[v2.2.0]: <https://github.com/stac-utils/stac-fastapi-elasticsearch/tree/v2.1.0...v2.2.0>
[v2.1.0]: <https://github.com/stac-utils/stac-fastapi-elasticsearch/tree/v2.0.0...v2.1.0>
[v2.0.0]: <https://github.com/stac-utils/stac-fastapi-elasticsearch/tree/v1.1.0...v2.0.0>
[v1.1.0]: <https://github.com/stac-utils/stac-fastapi-elasticsearch/tree/v1.0.0...v1.1.0>
[v1.0.0]: <https://github.com/stac-utils/stac-fastapi-elasticsearch/tree/v0.3.0...v1.0.0>
[v0.3.0]: <https://github.com/stac-utils/stac-fastapi-elasticsearch/tree/v0.2.0...v0.3.0>
[v0.2.0]: <https://github.com/stac-utils/stac-fastapi-elasticsearch/tree/v0.1.0...v0.2.0>
[v0.1.0]: <https://github.com/stac-utils/stac-fastapi-elasticsearch/tree/v0.1.0><|MERGE_RESOLUTION|>--- conflicted
+++ resolved
@@ -7,13 +7,13 @@
 
 ## [Unreleased]
 
-<<<<<<< HEAD
+### Added
+
 - Added option to include Basic Auth [#232](https://github.com/stac-utils/stac-fastapi-elasticsearch-opensearch/pull/232)
-=======
+
 ### Fixed
 
 - Fixed `POST /collections/test-collection/items` returning an item with an empty links array [#236](https://github.com/stac-utils/stac-fastapi-elasticsearch-opensearch/pull/236)
->>>>>>> b089e6d1
 
 ## [v2.3.0]
 
